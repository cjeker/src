/*	$OpenBSD: proc.h,v 1.393 2025/06/12 20:47:11 deraadt Exp $	*/
/*	$NetBSD: proc.h,v 1.44 1996/04/22 01:23:21 christos Exp $	*/

/*-
 * Copyright (c) 1986, 1989, 1991, 1993
 *	The Regents of the University of California.  All rights reserved.
 * (c) UNIX System Laboratories, Inc.
 * All or some portions of this file are derived from material licensed
 * to the University of California by American Telephone and Telegraph
 * Co. or Unix System Laboratories, Inc. and are reproduced herein with
 * the permission of UNIX System Laboratories, Inc.
 *
 * Redistribution and use in source and binary forms, with or without
 * modification, are permitted provided that the following conditions
 * are met:
 * 1. Redistributions of source code must retain the above copyright
 *    notice, this list of conditions and the following disclaimer.
 * 2. Redistributions in binary form must reproduce the above copyright
 *    notice, this list of conditions and the following disclaimer in the
 *    documentation and/or other materials provided with the distribution.
 * 3. Neither the name of the University nor the names of its contributors
 *    may be used to endorse or promote products derived from this software
 *    without specific prior written permission.
 *
 * THIS SOFTWARE IS PROVIDED BY THE REGENTS AND CONTRIBUTORS ``AS IS'' AND
 * ANY EXPRESS OR IMPLIED WARRANTIES, INCLUDING, BUT NOT LIMITED TO, THE
 * IMPLIED WARRANTIES OF MERCHANTABILITY AND FITNESS FOR A PARTICULAR PURPOSE
 * ARE DISCLAIMED.  IN NO EVENT SHALL THE REGENTS OR CONTRIBUTORS BE LIABLE
 * FOR ANY DIRECT, INDIRECT, INCIDENTAL, SPECIAL, EXEMPLARY, OR CONSEQUENTIAL
 * DAMAGES (INCLUDING, BUT NOT LIMITED TO, PROCUREMENT OF SUBSTITUTE GOODS
 * OR SERVICES; LOSS OF USE, DATA, OR PROFITS; OR BUSINESS INTERRUPTION)
 * HOWEVER CAUSED AND ON ANY THEORY OF LIABILITY, WHETHER IN CONTRACT, STRICT
 * LIABILITY, OR TORT (INCLUDING NEGLIGENCE OR OTHERWISE) ARISING IN ANY WAY
 * OUT OF THE USE OF THIS SOFTWARE, EVEN IF ADVISED OF THE POSSIBILITY OF
 * SUCH DAMAGE.
 *
 *	@(#)proc.h	8.8 (Berkeley) 1/21/94
 */

#ifndef _SYS_PROC_H_
#define	_SYS_PROC_H_

#include <machine/proc.h>		/* Machine-dependent proc substruct. */
#include <sys/selinfo.h>		/* For struct selinfo */
#include <sys/syslimits.h>		/* For LOGIN_NAME_MAX */
#include <sys/queue.h>
#include <sys/timeout.h>		/* For struct timeout */
#include <sys/event.h>			/* For struct klist */
#include <sys/mutex.h>			/* For struct mutex */
#include <sys/resource.h>		/* For struct rusage */
#include <sys/rwlock.h>			/* For struct rwlock */
#include <sys/sigio.h>			/* For struct sigio */
#include <sys/refcnt.h>			/* For struct refcnt */
#include <sys/pclock.h>

#ifdef _KERNEL
#include <sys/atomic.h>
#define __need_process
#endif

/*
 * One structure allocated per session.
 */
struct process;
struct	session {
	int	s_count;		/* Ref cnt; pgrps in session. */
	struct	process *s_leader;	/* Session leader. */
	struct	vnode *s_ttyvp;		/* Vnode of controlling terminal. */
	struct	tty *s_ttyp;		/* Controlling terminal. */
	char	s_login[LOGIN_NAME_MAX];	/* Setlogin() name. */
	pid_t	s_verauthppid;
	uid_t	s_verauthuid;
	struct timeout s_verauthto;
};

void zapverauth(/* struct session */ void *);

/*
 * One structure allocated per process group.
 */
struct	pgrp {
	LIST_ENTRY(pgrp) pg_hash;	/* Hash chain. */
	LIST_HEAD(, process) pg_members;/* Pointer to pgrp members. */
	struct	session *pg_session;	/* Pointer to session. */
	struct	sigiolst pg_sigiolst;	/* List of sigio structures. */
	pid_t	pg_id;			/* Pgrp id. */
	int	pg_jobc;	/* # procs qualifying pgrp for job control */
};

/*
 * time usage: accumulated times in ticks
 * Each thread is immediately accumulated here. For processes only the
 * time of exited threads is accumulated and to get the proper process
 * time usage tuagg_get_process() needs to be called.
 * Accounting of threads is done lockless by curproc using the tu_pcl
 * pc_lock. Code should use tu_enter() and tu_leave() for this.
 * The process ps_tu structure is locked by the ps_mtx.
 */
#define TU_UTICKS	0		/* Statclock hits in user mode. */
#define TU_STICKS	1		/* Statclock hits in system mode. */
#define TU_ITICKS	2		/* Statclock hits processing intr. */
#define TU_TICKS_COUNT	3

struct tusage {
	struct	pc_lock	tu_pcl;
	uint64_t	tu_ticks[TU_TICKS_COUNT];
#define tu_uticks	tu_ticks[TU_UTICKS]
#define tu_sticks	tu_ticks[TU_STICKS]
#define tu_iticks	tu_ticks[TU_ITICKS]
	uint64_t	tu_ixrss;
	uint64_t	tu_idrss;
	uint64_t	tu_isrss;
	struct	timespec tu_runtime;	/* Realtime. */
};

/*
 * Description of a process.
 *
 * These structures contain the information needed to manage a thread of
 * control, known in UN*X as a process; it has references to substructures
 * containing descriptions of things that the process uses, but may share
 * with related processes.
 *
 * struct process is the higher level process containing information
 * shared by all threads in a process, while struct proc contains the
 * run-time information needed by threads.
 */
#ifdef __need_process
struct proc;
struct tslpentry;
TAILQ_HEAD(tslpqueue, tslpentry);
struct unveil;

struct pinsyscall {
	vaddr_t		pn_start;
	vaddr_t		pn_end;
	u_int		*pn_pins; /* array of offsets indexed by syscall# */
	int		pn_npins; /* number of entries in table */
};

/*
 * Locks used to protect struct members in this file:
 *	I	immutable after creation
 *	a	atomic operations
 *	K	kernel lock
 *	m	this process' `ps_mtx'
 *	p	this process' `ps_lock'
 *	Q	kqueue_ps_list_lock
 *	R	rlimit_lock
 *	T	itimer_mtx
 */
struct process {
	struct refcnt ps_refcnt;

	/*
	 * ps_mainproc is the original thread in the process.
	 * It's only still special for the handling of
	 * some signal and ptrace behaviors that need to be fixed.
	 */
	struct	proc *ps_mainproc;
	struct	ucred *ps_ucred;	/* Process owner's identity. */

	LIST_ENTRY(process) ps_list;	/* List of all processes. */
	TAILQ_HEAD(,proc) ps_threads;	/* [K|m] Threads in this process. */

	LIST_ENTRY(process) ps_pglist;	/* List of processes in pgrp. */
	struct	process *ps_pptr; 	/* [K|m] Pointer to parent process. */
	LIST_ENTRY(process) ps_sibling;	/* List of sibling processes. */
	LIST_HEAD(, process) ps_children;/* Pointer to list of children. */
	LIST_ENTRY(process) ps_hash;    /* Hash chain. */

	/*
	 * An orphan is the child that has been re-parented to the
	 * debugger as a result of attaching to it.  Need to keep
	 * track of them for parent to be able to collect the exit
	 * status of what used to be children.
	 */
	LIST_ENTRY(process) ps_orphan;	/* List of orphan processes. */
	LIST_HEAD(, process) ps_orphans;/* Pointer to list of orphans. */

	struct	sigiolst ps_sigiolst;	/* List of sigio structures. */
	struct	sigacts *ps_sigacts;	/* [I] Signal actions, state */
	struct	vnode *ps_textvp;	/* Vnode of executable. */
	struct	filedesc *ps_fd;	/* Ptr to open files structure */
	struct	vmspace *ps_vmspace;	/* Address space */
	pid_t	ps_pid;			/* [I] Process identifier. */

	struct	tslpqueue ps_tslpqueue;	/* [p] queue of threads in thrsleep */
	struct	rwlock	ps_lock;	/* per-process rwlock */
	struct  mutex	ps_mtx;		/* per-process mutex */

/* The following fields are all zeroed upon creation in process_new. */
#define	ps_startzero	ps_klist
	struct	klist ps_klist;		/* [Q,m] knotes attached to process */
	u_int	ps_flags;		/* [a] PS_* flags. */
	int	ps_siglist;		/* Signals pending for the process. */

	struct	proc *ps_single;	/* [m] Thread for single-threading. */
	struct	proc *ps_trapped;	/* [m] Thread trapped for ptrace. */
	u_int	ps_suspendcnt;		/* [m] Number of threads to suspend. */
	u_int	ps_exitcnt;		/* [m] Number of threads in exit1. */

	int	ps_traceflag;		/* Kernel trace points. */
	struct	vnode *ps_tracevp;	/* Trace to vnode. */
	struct	ucred *ps_tracecred;	/* Creds for writing trace */

	u_int	ps_xexit;		/* Exit status for wait */
	int	ps_xsig;		/* Stopping or killing signal */

	pid_t	ps_ppid;		/* [K|m] Cached parent pid */
	int	ps_ptmask;		/* Ptrace event mask */
	struct	ptrace_state *ps_ptstat;/* Ptrace state */
	struct	process *ps_opptr; 	/* [K|m] Old parent during ptrace. */

	struct	rusage *ps_ru;		/* sum of stats for dead threads. */
	struct	tusage ps_tu;		/* [m] accumul times of dead threads. */
	struct	rusage ps_cru;		/* sum of stats for reaped children */
	struct	itimerspec ps_timer[3];	/* [m] ITIMER_REAL timer */
					/* [T] ITIMER_{VIRTUAL,PROF} timers */
	struct	timeout ps_rucheck_to;	/* [] resource limit check timer */
	time_t	ps_nextxcpu;		/* when to send next SIGXCPU, */
					/* in seconds of process runtime */

	u_int64_t ps_wxcounter;

	struct unveil *ps_uvpaths;	/* unveil vnodes and names */
	ssize_t	ps_uvvcount;		/* count of unveil vnodes held */
	size_t	ps_uvncount;		/* count of unveil names allocated */
	int	ps_uvdone;		/* no more unveil is permitted */

/* End area that is zeroed on creation. */
#define	ps_endzero	ps_startcopy

/* The following fields are all copied upon creation in process_new. */
#define	ps_startcopy	ps_limit
	struct	plimit *ps_limit;	/* [m,R] Process limits. */
	struct	pgrp *ps_pgrp;		/* [K|m] Pointer to process group. */

	char	ps_comm[_MAXCOMLEN];	/* command name, incl NUL */

	vaddr_t	ps_strings;		/* User pointers to argv/env */
	vaddr_t	ps_auxinfo;		/* User pointer to auxinfo */
	vaddr_t ps_timekeep; 		/* User pointer to timekeep */
	vaddr_t	ps_sigcode;		/* [I] User pointer to signal code */
	vaddr_t ps_sigcoderet;		/* [I] User ptr to sigreturn retPC */
	u_long	ps_sigcookie;		/* [I] */
	u_int	ps_rtableid;		/* [a] Process routing table/domain. */
	char	ps_nice;		/* Process "nice" value. */

	struct uprof {			/* profile arguments */
		caddr_t	pr_base;		/* sample buffer base */
		size_t  pr_size;		/* sample buffer size */
		u_long	pr_off;			/* pc offset */
		u_int   pr_scale;		/* pc scaling */
		char	*pr_buf;		/* total memory buffer */
		size_t	pr_buflen;		/* ... length */
		struct	ucred *pr_ucred;	/* cred at first profil(2) call */
		struct	vnode *pr_cdir;		/* cwd at first profil(2) call */
	} ps_prof;

	u_int32_t	ps_acflag;	/* Accounting flags. */

	uint64_t ps_pledge;		/* [m] pledge promises */
	uint64_t ps_execpledge;		/* [m] execpledge promises */

	int64_t ps_kbind_cookie;	/* [m] */
	u_long  ps_kbind_addr;		/* [m] */
/* an address that can't be in userspace or kernelspace */
#define	BOGO_PC	(u_long)-1

	struct pinsyscall ps_pin;	/* static or ld.so */
	struct pinsyscall ps_libcpin;	/* libc.so, from pinsyscalls(2) */

/* End area that is copied on creation. */
#define ps_endcopy	ps_threadcnt
	u_int	ps_threadcnt;		/* [m] Number of threads. */

	struct	timespec ps_start;	/* starting uptime. */
	struct	timeout ps_realit_to;	/* [m] ITIMER_REAL timeout */
};

#define	ps_session	ps_pgrp->pg_session
#define	ps_pgid		ps_pgrp->pg_id

#endif /* __need_process */

/*
 * These flags are kept in ps_flags.
 */
#define	PS_CONTROLT	0x00000001	/* Has a controlling terminal. */
#define	PS_EXEC		0x00000002	/* Process called exec. */
#define	PS_INEXEC	0x00000004	/* Process is doing an exec right now */
#define	PS_EXITING	0x00000008	/* Process is exiting. */
#define	PS_SUGID	0x00000010	/* Had set id privs since last exec. */
#define	PS_SUGIDEXEC	0x00000020	/* last execve() was set[ug]id */
#define	PS_PPWAIT	0x00000040	/* Parent waits for exec/exit. */
#define	PS_ISPWAIT	0x00000080	/* Is parent of PPWAIT child. */
#define	PS_PROFIL	0x00000100	/* Has started profiling. */
#define	PS_TRACED	0x00000200	/* Being ptraced. */
#define	PS_WAITED	0x00000400	/* Stopped proc was waited for. */
#define	PS_COREDUMP	0x00000800	/* Busy coredumping */
#define	PS_SINGLEEXIT	0x00001000	/* Other threads must die. */
#define	PS_SINGLEUNWIND	0x00002000	/* Other threads must unwind. */
#define	PS_NOZOMBIE	0x00004000	/* No signal or zombie at exit. */
#define	PS_STOPPING	0x00008000	/* Just stopped, need sig to parent. */
#define	PS_SYSTEM	0x00010000	/* No sigs, stats or swapping. */
#define	PS_EMBRYO	0x00020000	/* New process, not yet fledged */
#define	PS_ZOMBIE	0x00040000	/* Dead and ready to be waited for */
#define	PS_NOBROADCASTKILL 0x00080000	/* Process excluded from kill -1. */
#define	PS_PLEDGE	0x00100000	/* Has called pledge(2) */
#define	PS_WXNEEDED	0x00200000	/* Process allowed to violate W^X */
#define	PS_EXECPLEDGE	0x00400000	/* Has exec pledges */
#define	PS_ORPHAN	0x00800000	/* Process is on an orphan list */
#define	PS_CHROOT	0x01000000	/* Process is chrooted */
#define	PS_NOBTCFI	0x02000000	/* No Branch Target CFI */
#define	PS_ITIMER	0x04000000	/* Virtual interval timers running */
#define	PS_PROFILE	0x08000000	/* linked with -pg: allow profile(2) */
#define	PS_WAITEVENT	0x10000000	/* wait(2) event pending */
#define	PS_CONTINUED	0x20000000	/* Continued proc not yet waited for */
#define	PS_STOPPED	0x40000000	/* Stopped process */
#define	PS_TRAPPED	0x80000000	/* Stopped due to tracing event */

#define	PS_BITS \
    ("\20" "\01CONTROLT" "\02EXEC" "\03INEXEC" "\04EXITING" "\05SUGID" \
     "\06SUGIDEXEC" "\07PPWAIT" "\010ISPWAIT" "\011PROFIL" "\012TRACED" \
     "\013WAITED" "\014COREDUMP" "\015SINGLEEXIT" "\016SINGLEUNWIND" \
     "\017NOZOMBIE" "\020STOPPING" "\021SYSTEM" "\022EMBRYO" "\023ZOMBIE" \
     "\024NOBROADCASTKILL" "\025PLEDGE" "\026WXNEEDED" "\027EXECPLEDGE" \
     "\030ORPHAN" "\031CHROOT" "\032NOBTCFI" "\033ITIMER" "\034PROFILE" \
     "\035WAITEVENT" "\036CONTINUED" "\037STOPPED" "\040TRAPPED")

struct kcov_dev;
struct lock_list_entry;
struct kqueue;

struct p_inentry {
	u_long	 ie_serial;
	vaddr_t	 ie_start;
	vaddr_t	 ie_end;
};

/*
 *  Locks used to protect struct members in this file:
 *	I	immutable after creation
 *	U	uidinfolk
 *	l	read only reference, see lim_read_enter()
 *	o	owned (modified only) by this thread
 *	m	this proc's' `p->p_p->ps_mtx'
 *	s	per-cpu scheduler lock
 *	z	a sleep queue lock
 */
struct proc {
	TAILQ_ENTRY(proc) p_runq;	/* [sz] current run/sleep queue */
	LIST_ENTRY(proc) p_list;	/* List of all threads. */

	struct	process *p_p;		/* [I] The process of this thread. */
	TAILQ_ENTRY(proc) p_thr_link;	/* [K|m] Threads in a process linkage. */

	/* substructures: */
	struct	filedesc *p_fd;		/* copy of p_p->ps_fd */
	struct	vmspace *p_vmspace;	/* [I] copy of p_p->ps_vmspace */
	struct	p_inentry p_spinentry;	/* [o] cache for SP check */

	int	p_flag;			/* P_* flags. */
	u_char	p_spare;		/* unused */
	volatile char	p_stat;		/* [msz] S* process status. */
	u_char	p_runpri;		/* [s] Runqueue priority */
	u_char	p_descfd;		/* if not 255, fdesc permits this fd */

	pid_t	p_tid;			/* Thread identifier. */
	LIST_ENTRY(proc) p_hash;	/* Hash chain. */

/* The following fields are all zeroed upon creation in fork. */
#define	p_startzero	p_dupfd
	int	p_dupfd;	 /* Sideways return value from filedescopen. XXX */

	/* scheduling */
<<<<<<< HEAD
	unsigned int	p_cpticks; 	/* [a] Ticks of cpu time. */
	const volatile void *p_wchan;	/* [z] Sleep address. */
	struct	timeout p_sleep_to;	/* [o] timeout for tsleep() */
	const char *p_wmesg;		/* [z] Reason for sleep. */
	const char *p_last_wmesg;	/* [z] Reason for last sleep. */
=======
	int	p_cpticks;	 /* Ticks of cpu time. */
	uint64_t p_wakeid;		/* [S] */
	const volatile void *p_wchan;	/* [S] Sleep address. */
	struct	timeout p_sleep_to;/* timeout for tsleep() */
	const char *p_wmesg;		/* [S] Reason for sleep. */
>>>>>>> c0721baf
	volatile fixpt_t p_pctcpu;	/* [a] %cpu for this thread */
	struct	cpu_info * volatile p_cpu; /* [s] CPU we're running on. */

	struct	rusage p_ru;		/* Statistics */
	struct	tusage p_tu;		/* [o] accumulated times. */
	uint64_t p_lastsw;		/* [o] Time of last mi_switch. */

	struct	plimit	*p_limit;	/* [l] read ref. of p_p->ps_limit */
	struct	kcov_dev *p_kd;		/* kcov device handle */
	struct	lock_list_entry *p_sleeplocks;	/* WITNESS lock tracking */ 
	struct	kqueue *p_kq;		/* [o] select/poll queue of evts */
	unsigned long p_kq_serial;	/* [o] to check against enqueued evts */

	int	 p_siglist;		/* [a] Signals arrived & not delivered*/

/* End area that is zeroed on creation. */
#define	p_endzero	p_startcopy

/* The following fields are all copied upon creation in fork. */
#define	p_startcopy	p_sigmask
	sigset_t p_sigmask;		/* [o] Current signal mask */

	char	p_name[_MAXCOMLEN];	/* thread name, incl NUL */
	u_char	p_slppri;		/* [z] Sleeping priority */
	u_char	p_usrpri;		/* [a] Priority of p_estcpu & ps_nice */
	volatile uint32_t p_estcpu;	/* [a] Time averaged val of p_cpticks */
	int	p_pledge_syscall;	/* Cache of current syscall */
	uint64_t p_pledge;		/* [o] copy of p_p->ps_pledge */

	struct	ucred *p_ucred;		/* [o] cached credentials */
	struct	sigaltstack p_sigstk;	/* sp & on stack state variable */

	u_long	p_prof_addr;	/* tmp storage for profiling addr until AST */
	u_long	p_prof_ticks;	/* tmp storage for profiling ticks until AST */

/* End area that is copied on creation. */
#define	p_endcopy	p_addr
	struct	user *p_addr;	/* Kernel virtual addr of u-area */
	struct	mdproc p_md;	/* Any machine-dependent fields. */

	sigset_t p_oldmask;	/* [o] Saved mask from before sigpause */
	int	p_sisig;	/* For core dump/debugger XXX */
	union sigval p_sigval;	/* For core dump/debugger XXX */
	long	p_sitrapno;	/* For core dump/debugger XXX */
	int	p_sicode;	/* For core dump/debugger XXX */
};

/* Status values. */
#define	SIDL	1		/* [s] Thread being created by fork. */
#define	SRUN	2		/* [s] Currently runnable. */
#define	SSLEEP	3		/* [z] Sleeping on an address. */
#define	SSTOP	4		/* [m] Debugging or suspension. */
#define	SZOMB	5		/* unused */
#define	SDEAD	6		/* [s] Thread is almost gone */
#define	SONPROC	7		/* [s] Thread is currently on a CPU. */

#define	P_HASSIBLING(p)	((p)->p_p->ps_threadcnt > 1)

/*
 * These flags are per-thread and kept in p_flag
 */
#define	P_INKTR		0x00000001	/* In a ktrace op, don't recurse */
#define	P_PROFPEND	0x00000002	/* SIGPROF needs to be posted */
#define	P_ALRMPEND	0x00000004	/* SIGVTALRM needs to be posted */
#define	P_SIGSUSPEND	0x00000008	/* Need to restore before-suspend mask*/
#define	P_CANTSLEEP	0x00000010	/* insomniac thread */
#define	P_INSCHED	0x00000020	/* Switching scheduler state. */
#define	P_SINTR		0x00000080	/* Sleep is interruptible. */
#define	P_SYSTEM	0x00000200	/* No sigs, stats or swapping. */
#define	P_TIMEOUT	0x00000400	/* Timing out during sleep. */
#define	P_TIMEOUTRAN	0x00000800	/* Timeout handler has finished. */
#define	P_TRACESINGLE	0x00001000	/* Ptrace: keep single threaded. */
#define	P_WEXIT		0x00002000	/* Working on exiting. */
#define	P_OWEUPC	0x00008000	/* Owe proc an addupc() at next ast. */
#define	P_SUSPSINGLE	0x00080000	/* Need to stop for single threading. */
#define	P_THREAD	0x04000000	/* Only a thread, not a real process */
#define	P_SUSPSIG	0x08000000	/* Stopped from signal. */
#define P_CPUPEG	0x40000000	/* Do not move to another cpu. */

#define	P_BITS \
    ("\20" "\01INKTR" "\02PROFPEND" "\03ALRMPEND" "\04SIGSUSPEND" \
     "\05CANTSLEEP" "\06INSCHED" "\010SINTR" "\012SYSTEM" "\013TIMEOUT" \
     "\014TIMEOUTRAN" \
     "\015TRACESINGLE" "\016WEXIT" "\020OWEUPC" "\024SUSPSINGLE" \
     "\033THREAD" "\034SUSPSIG" "\037CPUPEG")

#define	THREAD_PID_OFFSET	100000

#ifdef _KERNEL

struct uidinfo {
	LIST_ENTRY(uidinfo) ui_hash;	/* [U] */
	uid_t   ui_uid;			/* [I] */
	long    ui_proccnt;		/* [U] proc structs */
	long	ui_lockcnt;		/* [U] lockf structs */
};

struct uidinfo *uid_find(uid_t);
void uid_release(struct uidinfo *);

/*
 * We use process IDs <= PID_MAX; PID_MAX + 1 must also fit in a pid_t,
 * as it is used to represent "no process group".
 * We set PID_MAX to 99999 to keep it in 5 columns in ps
 * When exposed to userspace, thread IDs have THREAD_PID_OFFSET
 * added to keep them from overlapping the PID range.  For them,
 * we use a * a (0 .. 2^n] range for cheapness, picking 'n' such
 * that 2^n + THREAD_PID_OFFSET and THREAD_PID_OFFSET have
 * the same number of columns when printed.
 */
#define	PID_MAX			99999
#define	TID_MASK		0x7ffff

#define	NO_PID		(PID_MAX+1)

#define SESS_LEADER(pr)	((pr)->ps_session->s_leader == (pr))
#define	SESSHOLD(s)	((s)->s_count++)
#define	SESSRELE(s) do {						\
	if (--(s)->s_count == 0) {					\
		timeout_del(&(s)->s_verauthto);			\
		pool_put(&session_pool, (s));				\
	}								\
} while (/* CONSTCOND */ 0)

/*
 * Flags to fork1().
 */
#define FORK_FORK	0x00000001
#define FORK_VFORK	0x00000002
#define FORK_IDLE	0x00000004
#define FORK_PPWAIT	0x00000008
#define FORK_SHAREFILES	0x00000010
#define FORK_SYSTEM	0x00000020
#define FORK_NOZOMBIE	0x00000040
#define FORK_SHAREVM	0x00000080
#define FORK_PTRACE	0x00000400

#define EXIT_NORMAL		0x00000001
#define EXIT_THREAD		0x00000002
#define EXIT_THREAD_NOCHECK	0x00000003

#define	TIDHASH(tid)	(&tidhashtbl[(tid) & tidhash])
extern LIST_HEAD(tidhashhead, proc) *tidhashtbl;
extern u_long tidhash;

#define	PIDHASH(pid)	(&pidhashtbl[(pid) & pidhash])
extern LIST_HEAD(pidhashhead, process) *pidhashtbl;
extern u_long pidhash;

#define	PGRPHASH(pgid)	(&pgrphashtbl[(pgid) & pgrphash])
extern LIST_HEAD(pgrphashhead, pgrp) *pgrphashtbl;
extern u_long pgrphash;

extern struct proc proc0;		/* Process slot for swapper. */
extern struct process process0;		/* Process slot for kernel threads. */
extern int nprocesses, maxprocess;	/* Cur and max number of processes. */
extern int nthreads, maxthread;		/* Cur and max number of threads. */

LIST_HEAD(proclist, proc);
LIST_HEAD(processlist, process);
extern struct processlist allprocess;	/* List of all processes. */
extern struct processlist zombprocess;	/* List of zombie processes. */
extern struct proclist allproc;		/* List of all threads. */

extern struct process *initprocess;	/* Process slot for init. */
extern struct proc *reaperproc;		/* Thread slot for reaper. */
extern struct proc *syncerproc;		/* filesystem syncer daemon */

extern struct pool process_pool;	/* memory pool for processes */
extern struct pool proc_pool;		/* memory pool for procs */
extern struct pool rusage_pool;		/* memory pool for zombies */
extern struct pool ucred_pool;		/* memory pool for ucreds */
extern struct pool session_pool;	/* memory pool for sessions */
extern struct pool pgrp_pool;		/* memory pool for pgrps */

void	freepid(pid_t);

struct process *prfind(pid_t);	/* Find process by id. */
struct process *zombiefind(pid_t); /* Find zombie process by id. */
struct proc *tfind(pid_t);	/* Find thread by id. */
struct pgrp *pgfind(pid_t);	/* Find process group by id. */
struct proc *tfind_user(pid_t, struct process *);
				/* Find thread by userspace id. */
void	proc_printit(struct proc *p, const char *modif,
    int (*pr)(const char *, ...));

int	chgproccnt(uid_t uid, int diff);
void	enternewpgrp(struct process *, struct pgrp *, struct session *);
void	enterthispgrp(struct process *, struct pgrp *);
int	inferior(struct process *, struct process *);
void	leavepgrp(struct process *);
void	killjobc(struct process *);
void	preempt(void);
void	procinit(void);
void	setpriority(struct proc *, uint32_t, uint8_t);
void	setrunnable(struct proc *);
void	endtsleep(void *);
int	wakeup_proc(struct proc *);
void	unsleep(struct proc *);
void	unsleep_withlock(struct proc *);
void	reaper(void *);
__dead void exit1(struct proc *, int, int, int);
void	exit2(struct proc *);
void	cpu_fork(struct proc *_curp, struct proc *_child, void *_stack,
	    void *_tcb, void (*_func)(void *), void *_arg);
void	cpu_exit(struct proc *);
void	process_initialize(struct process *, struct proc *);
int	fork1(struct proc *_curp, int _flags, void (*_func)(void *),
	    void *_arg, register_t *_retval, struct proc **_newprocp);
int	thread_fork(struct proc *_curp, void *_stack, void *_tcb,
	    pid_t *_tidptr, register_t *_retval);
int	groupmember(gid_t, struct ucred *);
void	dorefreshcreds(struct process *, struct proc *);
void	dosigsuspend(struct proc *, sigset_t);

struct mutex	*sleep_lock_enter(struct proc *);

static inline void
sleep_lock_leave(struct mutex *mtx)
{
	if (mtx != NULL)
		mtx_leave(mtx);
}

static inline void
refreshcreds(struct proc *p)
{
	struct process *pr = p->p_p;

	/* this is an unlocked access to ps_ucred, but the result is benign */
	if (pr->ps_ucred != p->p_ucred)
		dorefreshcreds(pr, p);
}

#define	SINGLE_SUSPEND	0x01	/* other threads to stop wherever they are */
#define	SINGLE_UNWIND	0x02	/* other threads to unwind and stop */
#define	SINGLE_EXIT	0x03	/* other threads to unwind and then exit */
#define	SINGLE_MASK	0x0f
/* extra flags for single_thread_set */
#define	SINGLE_DEEP	0x10	/* call is in deep */

int	single_thread_set(struct proc *, int);
void	single_thread_clear(struct proc *);

int	proc_suspend_check(struct proc *, int);
void	process_suspend_signal(struct process *);
void	process_stop(struct process *, int, int);

void	child_return(void *);

int	proc_cansugid(struct proc *);

struct cond {
	unsigned int	c_wait;		/* [a] initialized and waiting */
};

#define COND_INITIALIZER()		{ .c_wait = 1 }

void	proc_trampoline_mi(void);

/*
 * functions to handle sets of cpus.
 *
 * For now we keep the cpus in ints so that we can use the generic
 * atomic ops.
 */
#define CPUSET_ASIZE(x) (((x) - 1)/32 + 1)
#define CPUSET_SSIZE CPUSET_ASIZE(MAXCPUS)
struct cpuset {
	int cs_set[CPUSET_SSIZE];
};

void cpuset_init_cpu(struct cpu_info *);

void cpuset_add(struct cpuset *, struct cpu_info *);
void cpuset_del(struct cpuset *, struct cpu_info *);
int cpuset_isset(struct cpuset *, struct cpu_info *);
void cpuset_copy(struct cpuset *, struct cpuset *);
void cpuset_intersection(struct cpuset *t, struct cpuset *, struct cpuset *);
void cpuset_complement(struct cpuset *, struct cpuset *, struct cpuset *);
int cpuset_cardinality(struct cpuset *);
struct cpu_info *cpuset_first(struct cpuset *);

static inline unsigned int
tu_enter(struct tusage *tu)
{
	return pc_sprod_enter(&tu->tu_pcl);
}

static inline void
tu_leave(struct tusage *tu, unsigned int gen)
{
	pc_sprod_leave(&tu->tu_pcl, gen);
}

/* can't be in sched.h because cpu_info depends on sched.h */
static inline struct mutex *
sched_cpu_mtx(struct cpu_info *ci)
{
	return &ci->ci_schedstate.spc_sched_lock;
}

static inline struct mutex *
sched_cpu_lock(struct cpu_info *ci)
{
	struct mutex *mtx = sched_cpu_mtx(ci);
	mtx_enter(mtx);
	return mtx;
}

static inline void
sched_cpu_unlock(struct cpu_info *ci)
{
	mtx_leave(sched_cpu_mtx(ci));
}

static inline struct mutex *
sched_proc_cpu_lock(struct proc *p)
{
	struct cpu_info *ci;
	struct mutex *mtx;

	while (1) {
		ci = p->p_cpu;
		mtx = sched_cpu_lock(ci);
		if (p->p_cpu == ci)
			break;
		sched_cpu_unlock(ci);
	}
	return mtx;
}

#endif	/* _KERNEL */
#endif	/* !_SYS_PROC_H_ */
<|MERGE_RESOLUTION|>--- conflicted
+++ resolved
@@ -375,19 +375,12 @@
 	int	p_dupfd;	 /* Sideways return value from filedescopen. XXX */
 
 	/* scheduling */
-<<<<<<< HEAD
 	unsigned int	p_cpticks; 	/* [a] Ticks of cpu time. */
+	uint64_t p_wakeid;		/* [S] */
 	const volatile void *p_wchan;	/* [z] Sleep address. */
 	struct	timeout p_sleep_to;	/* [o] timeout for tsleep() */
 	const char *p_wmesg;		/* [z] Reason for sleep. */
 	const char *p_last_wmesg;	/* [z] Reason for last sleep. */
-=======
-	int	p_cpticks;	 /* Ticks of cpu time. */
-	uint64_t p_wakeid;		/* [S] */
-	const volatile void *p_wchan;	/* [S] Sleep address. */
-	struct	timeout p_sleep_to;/* timeout for tsleep() */
-	const char *p_wmesg;		/* [S] Reason for sleep. */
->>>>>>> c0721baf
 	volatile fixpt_t p_pctcpu;	/* [a] %cpu for this thread */
 	struct	cpu_info * volatile p_cpu; /* [s] CPU we're running on. */
 
