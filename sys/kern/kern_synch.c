/*	$OpenBSD: kern_synch.c,v 1.227 2025/06/20 13:54:59 bluhm Exp $	*/
/*	$NetBSD: kern_synch.c,v 1.37 1996/04/22 01:38:37 christos Exp $	*/

/*
 * Copyright (c) 1982, 1986, 1990, 1991, 1993
 *	The Regents of the University of California.  All rights reserved.
 * (c) UNIX System Laboratories, Inc.
 * All or some portions of this file are derived from material licensed
 * to the University of California by American Telephone and Telegraph
 * Co. or Unix System Laboratories, Inc. and are reproduced herein with
 * the permission of UNIX System Laboratories, Inc.
 *
 * Redistribution and use in source and binary forms, with or without
 * modification, are permitted provided that the following conditions
 * are met:
 * 1. Redistributions of source code must retain the above copyright
 *    notice, this list of conditions and the following disclaimer.
 * 2. Redistributions in binary form must reproduce the above copyright
 *    notice, this list of conditions and the following disclaimer in the
 *    documentation and/or other materials provided with the distribution.
 * 3. Neither the name of the University nor the names of its contributors
 *    may be used to endorse or promote products derived from this software
 *    without specific prior written permission.
 *
 * THIS SOFTWARE IS PROVIDED BY THE REGENTS AND CONTRIBUTORS ``AS IS'' AND
 * ANY EXPRESS OR IMPLIED WARRANTIES, INCLUDING, BUT NOT LIMITED TO, THE
 * IMPLIED WARRANTIES OF MERCHANTABILITY AND FITNESS FOR A PARTICULAR PURPOSE
 * ARE DISCLAIMED.  IN NO EVENT SHALL THE REGENTS OR CONTRIBUTORS BE LIABLE
 * FOR ANY DIRECT, INDIRECT, INCIDENTAL, SPECIAL, EXEMPLARY, OR CONSEQUENTIAL
 * DAMAGES (INCLUDING, BUT NOT LIMITED TO, PROCUREMENT OF SUBSTITUTE GOODS
 * OR SERVICES; LOSS OF USE, DATA, OR PROFITS; OR BUSINESS INTERRUPTION)
 * HOWEVER CAUSED AND ON ANY THEORY OF LIABILITY, WHETHER IN CONTRACT, STRICT
 * LIABILITY, OR TORT (INCLUDING NEGLIGENCE OR OTHERWISE) ARISING IN ANY WAY
 * OUT OF THE USE OF THIS SOFTWARE, EVEN IF ADVISED OF THE POSSIBILITY OF
 * SUCH DAMAGE.
 *
 *	@(#)kern_synch.c	8.6 (Berkeley) 1/21/94
 */

#include "llt.h"

#include <sys/param.h>
#include <sys/systm.h>
#include <sys/proc.h>
#include <sys/kernel.h>
#include <sys/signalvar.h>
#include <sys/sched.h>
#include <sys/timeout.h>
#include <sys/mount.h>
#include <sys/syscallargs.h>
#include <sys/refcnt.h>
#include <sys/atomic.h>
#include <sys/tracepoint.h>

#include <ddb/db_output.h>

#include <machine/spinlock.h>

#ifdef DIAGNOSTIC
#include <sys/syslog.h>
#endif

#ifdef KTRACE
#include <sys/ktrace.h>
#endif

int	sleep_signal_check(struct proc *, int);

/*
 * We're only looking at 7 bits of the address; everything is
 * aligned to 4, lots of things are aligned to greater powers
 * of 2.  Shift right by 8, i.e. drop the bottom 256 worth.
 */
#define TABLESIZE	128
#define LOOKUP(x)	(((long)(x) >> 8) & (TABLESIZE - 1))
TAILQ_HEAD(slpque,proc) slpque[TABLESIZE];

struct mutex	sleep_mtx = MUTEX_INITIALIZER_FLAGS(IPL_SCHED, "sleep_mtx", 0);

struct mutex *
sleep_lock_byident(const volatile void *ident)
{
//XXX	if (ident == NULL)
//XXX		return NULL;
	mtx_enter(&sleep_mtx);
	return &sleep_mtx;
}

struct mutex *
sleep_lock_enter(struct proc *p)
{
	const volatile void *ident;
	struct mutex *mtx;

	do {
		ident = READ_ONCE(p->p_wchan);
		mtx = sleep_lock_byident(ident);
		if (ident == READ_ONCE(p->p_wchan))
			break;
		mtx_leave(mtx);
	} while (1);

	if (ident == NULL) {
		mtx_leave(mtx);
		mtx = NULL;
	}
	return mtx;
}

void
sleep_queue_init(void)
{
	int i;

	for (i = 0; i < TABLESIZE; i++)
		TAILQ_INIT(&slpque[i]);
}

/*
 * Global sleep channel for threads that do not want to
 * receive wakeup(9) broadcasts.
 */
int nowake;

/*
 * During autoconfiguration or after a panic, a sleep will simply
 * lower the priority briefly to allow interrupts, then return.
 * The priority to be used (safepri) is machine-dependent, thus this
 * value is initialized and maintained in the machine-dependent layers.
 * This priority will typically be 0, or the lowest priority
 * that is safe for use on the interrupt stack; it can be made
 * higher to block network software interrupts after panics.
 */
extern int safepri;

/*
 * General sleep call.  Suspends the current process until a wakeup is
 * performed on the specified identifier.  The process will then be made
 * runnable with the specified priority.  Sleeps at most timo/hz seconds
 * (0 means no timeout).  If pri includes PCATCH flag, signals are checked
 * before and after sleeping, else signals are not checked.  Returns 0 if
 * awakened, EWOULDBLOCK if the timeout expires.  If PCATCH is set and a
 * signal needs to be delivered, ERESTART is returned if the current system
 * call should be restarted if possible, and EINTR is returned if the system
 * call should be interrupted by the signal (return EINTR).
 */
int
tsleep_nsec(const volatile void *ident, int priority, const char *wmesg,
    uint64_t nsecs)
{
#ifdef MULTIPROCESSOR
	int hold_count;
#endif

	KASSERT((priority & ~(PRIMASK | PCATCH)) == 0);
	KASSERT(ident != &nowake || ISSET(priority, PCATCH) || nsecs != INFSLP);

#ifdef MULTIPROCESSOR
	KASSERT(ident == &nowake || nsecs != INFSLP || _kernel_lock_held());
#endif

#ifdef DDB
	if (cold == 2)
		db_stack_dump();
#endif
	if (cold || panicstr) {
		int s;
		/*
		 * After a panic, or during autoconfiguration,
		 * just give interrupts a chance, then just return;
		 * don't run any other procs or panic below,
		 * in case this is the idle process and already asleep.
		 */
		s = splhigh();
		splx(safepri);
#ifdef MULTIPROCESSOR
		if (_kernel_lock_held()) {
			hold_count = __mp_release_all(&kernel_lock);
			__mp_acquire_count(&kernel_lock, hold_count);
		}
#endif
		splx(s);
		return (0);
	}

	sleep_setup(ident, priority, wmesg);
	return sleep_finish(nsecs, 1);
}

int
tsleep(const volatile void *ident, int priority, const char *wmesg,
    int timo)
{
	uint64_t nsecs = INFSLP;

	if (timo < 0)
		panic("%s: negative timo %d", __func__, timo);
	if (timo > 0)
		nsecs = TICKS_TO_NSEC(timo);

	return tsleep_nsec(ident, priority, wmesg, nsecs);
}

/*
 * Same as tsleep, but if we have a mutex provided, then once we've
 * entered the sleep queue we drop the mutex. After sleeping we re-lock.
 */
int
msleep_nsec(const volatile void *ident, struct mutex *mtx, int priority,
    const char *wmesg, uint64_t nsecs)
{
	int error, spl;
#ifdef MULTIPROCESSOR
	int hold_count;
#endif

	KASSERT((priority & ~(PRIMASK | PCATCH | PNORELOCK)) == 0);
	KASSERT(ident != &nowake || ISSET(priority, PCATCH) || nsecs != INFSLP);
	KASSERT(mtx != NULL);

#ifdef DDB
	if (cold == 2)
		db_stack_dump();
#endif
	if (cold || panicstr) {
		/*
		 * After a panic, or during autoconfiguration,
		 * just give interrupts a chance, then just return;
		 * don't run any other procs or panic below,
		 * in case this is the idle process and already asleep.
		 */
		spl = MUTEX_OLDIPL(mtx);
		MUTEX_OLDIPL(mtx) = safepri;
		mtx_leave(mtx);
#ifdef MULTIPROCESSOR
		if (_kernel_lock_held()) {
			hold_count = __mp_release_all(&kernel_lock);
			__mp_acquire_count(&kernel_lock, hold_count);
		}
#endif
		if ((priority & PNORELOCK) == 0) {
			mtx_enter(mtx);
			MUTEX_OLDIPL(mtx) = spl;
		} else
			splx(spl);
		return (0);
	}

	sleep_setup(ident, priority, wmesg);

	mtx_leave(mtx);
	/* signal may stop the process, release mutex before that */
	error = sleep_finish(nsecs, 1);

	if ((priority & PNORELOCK) == 0)
		mtx_enter(mtx);

	return error;
}

int
msleep(const volatile void *ident, struct mutex *mtx, int priority,
    const char *wmesg, int timo)
{
	uint64_t nsecs = INFSLP;

	if (timo < 0)
		panic("%s: negative timo %d", __func__, timo);
	if (timo > 0)
		nsecs = TICKS_TO_NSEC(timo);

	return msleep_nsec(ident, mtx, priority, wmesg, nsecs);
}

/*
 * Same as tsleep, but if we have a rwlock provided, then once we've
 * entered the sleep queue we drop the it. After sleeping we re-lock.
 */
int
rwsleep_nsec(const volatile void *ident, struct rwlock *rwl, int priority,
    const char *wmesg, uint64_t nsecs)
{
	int error, status;

	KASSERT((priority & ~(PRIMASK | PCATCH | PNORELOCK)) == 0);
	KASSERT(ident != &nowake || ISSET(priority, PCATCH) || nsecs != INFSLP);
	KASSERT(ident != rwl);
	rw_assert_anylock(rwl);
	status = rw_status(rwl);

	sleep_setup(ident, priority, wmesg);

	rw_exit(rwl);
	/* signal may stop the process, release rwlock before that */
	error = sleep_finish(nsecs, 1);

	if ((priority & PNORELOCK) == 0)
		rw_enter(rwl, status);

	return error;
}

int
rwsleep(const volatile void *ident, struct rwlock *rwl, int priority,
    const char *wmesg, int timo)
{
	uint64_t nsecs = INFSLP;

	if (timo < 0)
		panic("%s: negative timo %d", __func__, timo);
	if (timo > 0)
		nsecs = TICKS_TO_NSEC(timo);

	return rwsleep_nsec(ident, rwl, priority, wmesg, nsecs);
}

void
sleep_setup(const volatile void *ident, int prio, const char *wmesg)
{
	struct proc *p = curproc;
	struct mutex *mtx;

#ifdef DIAGNOSTIC
	if (p->p_flag & P_CANTSLEEP)
		panic("sleep: %s failed insomnia", p->p_p->ps_comm);
	if (ident == NULL)
		panic("sleep: no ident");
	if (p->p_stat != SONPROC)
		panic("sleep: not SONPROC but %d", p->p_stat);
#endif
	/* exiting processes are not allowed to catch signals */
	if (p->p_flag & P_WEXIT)
		CLR(prio, PCATCH);

	mtx = sleep_lock_byident(ident);

	TRACEPOINT(sched, sleep, NULL);

	p->p_wchan = ident;
	p->p_wmesg = wmesg;
	p->p_slppri = prio & PRIMASK;
	TAILQ_INSERT_TAIL(&slpque[LOOKUP(ident)], p, p_runq);
	if (prio & PCATCH)
		atomic_setbits_int(&p->p_flag, P_SINTR);

	sched_cpu_lock(curcpu());
	atomic_setbits_int(&p->p_flag, P_INSCHED);
	p->p_stat = SSLEEP;

	sched_cpu_unlock(curcpu());
	sleep_lock_leave(mtx);
}

int
sleep_finish(uint64_t nsecs, int do_sleep)
{
	struct proc *p = curproc;
	int catch, error = 0, error1 = 0;
	struct mutex *mtx;

#ifdef DIAGNOSTIC
	if (nsecs == 0) {
		log(LOG_WARNING,
		    "%s: %s[%d]: %s: trying to sleep zero nanoseconds\n",
		    __func__, p->p_p->ps_comm, p->p_p->ps_pid, p->p_wmesg);
	}
#endif

	if (nsecs != INFSLP) {
		KASSERT(!ISSET(p->p_flag, P_TIMEOUT|P_TIMEOUTRAN));
		timeout_add_nsec(&p->p_sleep_to, nsecs);
	}

	catch = p->p_flag & P_SINTR;
	if (catch != 0) {
		if ((error = sleep_signal_check(p, 0)) != 0) {
			catch = 0;
			do_sleep = 0;
		}
	}

	mtx = sleep_lock_enter(p);
	/*
	 * A few checks need to happen before going to sleep:
	 * - If the wakeup happens while going to sleep, p->p_wchan
	 * will be NULL. In that case unwind immediately but still
	 * check for possible signals and timeouts.
	 * - If the sleep is aborted call unsleep and take us of the
	 * sleep queue.
	 * - If requested to stop force a switch even if the sleep
	 * condition got cleared.
	 */
	if (mtx == NULL)
		do_sleep = 0;
	if (do_sleep == 0 && mtx != NULL)
		unsleep(p);
	/* XXX what about here. Do we need to swap locks? */
	if (p->p_stat == SSTOP)
		do_sleep = 1;
	atomic_clearbits_int(&p->p_flag, P_INSCHED);

	if (do_sleep) {
		struct proc *next;
		KASSERT(p->p_stat == SSLEEP || p->p_stat == SSTOP);
		p->p_ru.ru_nvcsw++;
		sched_cpu_lock(curcpu());
		next = sched_chooseproc();
		sched_cpu_unlock(curcpu());
		mi_switch(next, mtx);
	} else {
		KASSERT(p->p_stat == SONPROC || p->p_stat == SSLEEP);
		sched_cpu_lock(curcpu());
		p->p_stat = SONPROC;
		sched_cpu_unlock(curcpu());
		sleep_lock_leave(mtx);
	}

#ifdef DIAGNOSTIC
	if (p->p_stat != SONPROC)
		panic("sleep_finish !SONPROC");
#endif

	p->p_cpu->ci_schedstate.spc_curpriority = p->p_usrpri;

	/*
	 * Even though this belongs to the signal handling part of sleep,
	 * we need to clear it before the ktrace.
	 */
	atomic_clearbits_int(&p->p_flag, P_SINTR);

	/*
	 * There are three situations to handle when cancelling the
	 * p_sleep_to timeout:
	 *
	 * 1. The timeout has not fired yet
	 * 2. The timeout is running
	 * 3. The timeout has run
	 *
	 * If timeout_del succeeds then the timeout won't run and
	 * situation 1 is dealt with.
	 *
	 * If timeout_del does not remove the timeout, then we're
	 * handling 2 or 3, but it won't tell us which one. Instead,
	 * the P_TIMEOUTRAN flag is used to figure out when we move
	 * from 2 to 3. endtsleep() (the p_sleep_to handler) sets the
	 * flag when it's finished running, so we spin waiting for
	 * it.
	 *
	 * We spin instead of sleeping because endtsleep() takes
	 * the sched lock to do all it's work. If we wanted to go
	 * to sleep to wait for endtsleep to run, we'd also have to
	 * take the sched lock, so we'd be spinning against it anyway.
	 */
	if (nsecs != INFSLP && !timeout_del(&p->p_sleep_to)) {
		int flag;

		/* Wait for endtsleep timeout to finish running */
		while (!ISSET(flag = atomic_load_int(&p->p_flag), P_TIMEOUTRAN))
			CPU_BUSY_CYCLE();
		atomic_clearbits_int(&p->p_flag, P_TIMEOUT | P_TIMEOUTRAN);

		if (ISSET(flag, P_TIMEOUT))
			error1 = EWOULDBLOCK;
	}

	/*
	 * Check if thread was woken up because of a unwind or signal
	 * but ignore any pending stop condition.
	 */
	if (catch != 0)
		error = sleep_signal_check(p, 1);

	/* Signal errors are higher priority than timeouts. */
	if (error == 0 && error1 != 0)
		error = error1;

	return error;
}

/*
 * Check and handle signals and suspensions around a sleep cycle.
 * The 2nd call in sleep_finish() sets after_sleep = 1. In this case
 * any pending suspend event came in after the wakeup / unsleep and
 * can therefor be ignored. Once the process hits userret the event
 * will be picked up again.
 */
int
sleep_signal_check(struct proc *p, int after_sleep)
{
	struct process *pr = p->p_p;
	struct sigctx ctx;
	int err, sig;

	if ((err = proc_suspend_check(p, 1)) != 0) {
		if (err != EWOULDBLOCK)
			return err;

		/* requested to stop */
		if (!after_sleep) {
			mtx_enter(&pr->ps_mtx);
			process_suspend_signal(pr);

			/* XXX no need for sleep lock, we're curproc */
			p->p_stat = SSTOP;
			mtx_leave(&pr->ps_mtx);
		}
	}

	if ((sig = cursig(p, &ctx, 1)) != 0) {
		if (ctx.sig_stop) {
			if (!after_sleep) {
				mtx_enter(&pr->ps_mtx);
				pr->ps_xsig = sig;
				/*
				 * This is for stop signals delivered before
				 * sleep_setup() was called. We need to do the
				 * full dance here before going to sleep.
				 */
				atomic_clearbits_int(&p->p_siglist,
				    sigmask(sig));
				atomic_setbits_int(&pr->ps_flags, PS_STOPPING);
				process_stop(pr, P_SUSPSIG, SINGLE_SUSPEND);
				atomic_setbits_int(&p->p_flag, P_SUSPSIG);
				process_suspend_signal(pr);
				/* XXX no need for sleep lock, we're curproc */
				p->p_stat = SSTOP;
				mtx_leave(&pr->ps_mtx);
			}
		} else if (ctx.sig_intr && !ctx.sig_ignore)
			return EINTR;
		else
			return ERESTART;
	}

	return 0;
}

/*
 * If process hasn't been awakened (wchan non-zero), undo the sleep.
 * If proc is stopped, just unsleep so it will remain stopped.
 */
int
wakeup_proc(struct proc *p)
{
	struct mutex *mtx;

	if ((mtx = sleep_lock_enter(p)) == NULL)
		return 0;

#ifdef DIAGNOSTIC
	if (p->p_stat != SSLEEP && p->p_stat != SSTOP)
		panic("thread %d p_stat is %d", p->p_tid, p->p_stat);
#endif
	KASSERT(mtx != NULL);
	unsleep(p);
	if (p->p_stat == SSLEEP)
		setrunnable(p);
	sleep_lock_leave(mtx);

	return 1;
}


/*
 * This is the timeout handler that wakes up procs that only want
 * to sleep for a period of time rather than forever (until they get
 * a wakeup from somewhere else). It is only scheduled and used by
 * sleep_finish(), which coordinates with this handler via the P_TIMEOUT
 * and P_TIMEOUTRAN flags.
 */
void
endtsleep(void *arg)
{
	struct proc *p = arg;
	int awakened;
	int flags;

	awakened = wakeup_proc(p);

	flags = P_TIMEOUTRAN;
	if (awakened)
		SET(flags, P_TIMEOUT);

	/* Let sleep_finish() proceed. */
	atomic_setbits_int(&p->p_flag, flags);
	/* Do not alter the proc after this point. */
}

/*
 * Remove a process from its wait queue
 */
void
unsleep(struct proc *p)
{
	if (p->p_wchan != NULL) {
		MUTEX_ASSERT_LOCKED(&sleep_mtx); /* XXX */
		TAILQ_REMOVE(&slpque[LOOKUP(p->p_wchan)], p, p_runq);
		p->p_wchan = NULL;
		p->p_last_wmesg = p->p_wmesg;
		p->p_wmesg = NULL;
		TRACEPOINT(sched, unsleep, p->p_tid + THREAD_PID_OFFSET,
		    p->p_p->ps_pid);
		LLTRACE(lltrace_runnable, p);
	}
}

void
unsleep_withlock(struct proc *p)
{
	struct mutex *mtx;

	if ((mtx = sleep_lock_enter(p)) == NULL)
		return;
	unsleep(p);
	sleep_lock_leave(mtx);
}

/*
 * Make a number of processes sleeping on the specified identifier runnable.
 */
int
wakeup_n(const volatile void *ident, int n)
{
<<<<<<< HEAD
	struct slpque *qp, wakeq;
	struct proc *p;
	struct proc *pnext;
	struct mutex *mtx;
=======
	struct slpque wakeq = TAILQ_HEAD_INITIALIZER(wakeq);
	struct slpque *qp;
	struct proc *p, *np;
	int c = 0;
>>>>>>> c0721baf

	qp = &slpque[LOOKUP(ident)];

<<<<<<< HEAD
	mtx = sleep_lock_byident(ident);
	KASSERT(mtx != NULL);
	qp = &slpque[LOOKUP(ident)];
	for (p = TAILQ_FIRST(qp); p != NULL && n != 0; p = pnext) {
		pnext = TAILQ_NEXT(p, p_runq);
=======
	SCHED_LOCK();
	TAILQ_FOREACH_SAFE(p, qp, p_runq, np) {
>>>>>>> c0721baf
#ifdef DIAGNOSTIC
		if (p->p_stat != SSLEEP && p->p_stat != SSTOP)
			panic("thread %d p_stat is %d", p->p_tid, p->p_stat);
#endif
		KASSERT(p->p_wchan != NULL);
		if (p->p_wchan == ident) {
			TAILQ_REMOVE(qp, p, p_runq);
			p->p_wchan = NULL;
			p->p_wmesg = NULL;
			TAILQ_INSERT_TAIL(&wakeq, p, p_runq);

			if (++c >= n)
				break;
		}
	}

	while ((p = TAILQ_FIRST(&wakeq))) {
		TAILQ_REMOVE(&wakeq, p, p_runq);
		TRACEPOINT(sched, unsleep, p->p_tid + THREAD_PID_OFFSET,
		    p->p_p->ps_pid);
		LLTRACE(lltrace_runnable, p);
		if (p->p_stat == SSLEEP)
			setrunnable(p);
	}
<<<<<<< HEAD
	sleep_lock_leave(mtx);
=======
	SCHED_UNLOCK();

	return (c);
>>>>>>> c0721baf
}

/*
 * Make all processes sleeping on the specified identifier runnable.
 */
int
wakeup(const volatile void *chan)
{
	return wakeup_n(chan, INT_MAX);
}

int
sys_sched_yield(struct proc *p, void *v, register_t *retval)
{
	struct proc *q, *next;
	struct mutex *mtx;
	uint8_t newprio;

	/*
	 * If one of the threads of a multi-threaded process called
	 * sched_yield(2), drop its priority to ensure its siblings
	 * can make some progress.
	 */
	mtx_enter(&p->p_p->ps_mtx);
	newprio = p->p_usrpri;
	TAILQ_FOREACH(q, &p->p_p->ps_threads, p_thr_link)
		newprio = max(newprio, q->p_runpri);
	mtx_leave(&p->p_p->ps_mtx);

	mtx = sched_cpu_lock(curcpu());
	setrunqueue(p->p_cpu, p, newprio);
	p->p_ru.ru_nvcsw++;
	next = sched_chooseproc();
	mi_switch(next, mtx);

	return (0);
}

static inline int
thrsleep_unlock(_atomic_lock_t *atomiclock)
{
	static _atomic_lock_t unlocked = _ATOMIC_LOCK_UNLOCKED;

	if (atomiclock == NULL)
		return 0;

	return copyout(&unlocked, atomiclock, sizeof(unlocked));
}

struct tslpentry {
	TAILQ_ENTRY(tslpentry)	 tslp_link;
	struct process		*tslp_ps;
	long			 tslp_ident;
	struct proc *volatile	 tslp_p;
};

struct tslp_bucket {
	struct tslpqueue	 tsb_list;
	struct mutex		 tsb_lock;
} __aligned(64);

/* thrsleep queue shared between processes */
static struct tslp_bucket tsb_shared;

#define TSLP_BUCKET_BITS	6
#define TSLP_BUCKET_SIZE	(1UL << TSLP_BUCKET_BITS)
#define TSLP_BUCKET_MASK	(TSLP_BUCKET_SIZE - 1)

static struct tslp_bucket tsb_buckets[TSLP_BUCKET_SIZE];

void
tslp_init(void)
{
	struct tslp_bucket *tsb;
	size_t i;

	TAILQ_INIT(&tsb_shared.tsb_list);
	mtx_init(&tsb_shared.tsb_lock, IPL_MPFLOOR);

	for (i = 0; i < nitems(tsb_buckets); i++) {
		tsb = &tsb_buckets[i];

		TAILQ_INIT(&tsb->tsb_list);
		mtx_init(&tsb->tsb_lock, IPL_MPFLOOR);
	}
}

static struct tslp_bucket *
thrsleep_bucket(long ident)
{
	ident >>= 3;
	ident ^= ident >> TSLP_BUCKET_BITS;
	ident &= TSLP_BUCKET_MASK;

	return &tsb_buckets[ident];
} 

static int
thrsleep(struct proc *p, struct sys___thrsleep_args *v)
{
	struct sys___thrsleep_args /* {
		syscallarg(const volatile void *) ident;
		syscallarg(clockid_t) clock_id;
		syscallarg(const struct timespec *) tp;
		syscallarg(void *) lock;
		syscallarg(const int *) abort;
	} */ *uap = v;
	long ident = (long)SCARG(uap, ident);
	struct tslpentry entry;
	struct tslp_bucket *tsb;
	struct timespec *tsp = (struct timespec *)SCARG(uap, tp);
	void *lock = SCARG(uap, lock);
	const uint32_t *abortp = SCARG(uap, abort);
	clockid_t clock_id = SCARG(uap, clock_id);
	uint64_t nsecs = INFSLP;
	int error = 0;

	if (ident == 0)
		return (EINVAL);
	if (tsp != NULL) {
		struct timespec now;

		if ((error = clock_gettime(p, clock_id, &now)))
			return (error);
#ifdef KTRACE
		if (KTRPOINT(p, KTR_STRUCT))
			ktrabstimespec(p, tsp);
#endif

		if (timespeccmp(tsp, &now, <=)) {
			/* already passed: still do the unlock */
			if ((error = thrsleep_unlock(lock)))
				return (error);
			return (EWOULDBLOCK);
		}

		timespecsub(tsp, &now, tsp);
		nsecs = MAX(1, MIN(TIMESPEC_TO_NSEC(tsp), MAXTSLP));
	}

	tsb = (ident == -1) ? &tsb_shared : thrsleep_bucket(ident);

	/* Interlock with wakeup. */
	entry.tslp_ps = p->p_p;
	entry.tslp_ident = ident;
	entry.tslp_p = p;

	mtx_enter(&tsb->tsb_lock);
	TAILQ_INSERT_TAIL(&tsb->tsb_list, &entry, tslp_link);
	mtx_leave(&tsb->tsb_lock);

	error = thrsleep_unlock(lock);
	if (error != 0)
		goto leave;

	if (abortp != NULL) {
		uint32_t abort;
		error = copyin32(abortp, &abort);
		if (error != 0)
			goto leave;
		if (abort) {
			error = EINTR;
			goto leave;
		}
	}

	sleep_setup(&entry, PWAIT|PCATCH, "thrsleep");
	error = sleep_finish(nsecs, entry.tslp_p != NULL);
	if (error != 0 || entry.tslp_p != NULL) {
		mtx_enter(&tsb->tsb_lock);
		if (entry.tslp_p != NULL)
			TAILQ_REMOVE(&tsb->tsb_list, &entry, tslp_link);
		else
			error = 0;
		mtx_leave(&tsb->tsb_lock);

		if (error == ERESTART)
			error = ECANCELED;
	}

	return (error);

leave:
	if (entry.tslp_p != NULL) {
		mtx_enter(&tsb->tsb_lock);
		if (entry.tslp_p != NULL)
			TAILQ_REMOVE(&tsb->tsb_list, &entry, tslp_link);
		mtx_leave(&tsb->tsb_lock);
	}

	return (error);
}

int
sys___thrsleep(struct proc *p, void *v, register_t *retval)
{
	struct sys___thrsleep_args /* {
		syscallarg(const volatile void *) ident;
		syscallarg(clockid_t) clock_id;
		syscallarg(struct timespec *) tp;
		syscallarg(void *) lock;
		syscallarg(const int *) abort;
	} */ *uap = v;
	struct timespec ts;
	int error;

	if (SCARG(uap, tp) != NULL) {
		if ((error = copyin(SCARG(uap, tp), &ts, sizeof(ts)))) {
			*retval = error;
			return 0;
		}
		if (!timespecisvalid(&ts)) {
			*retval = EINVAL;
			return 0;
		}
		SCARG(uap, tp) = &ts;
	}

	*retval = thrsleep(p, uap);
	return 0;
}

static void
tslp_wakeups(struct tslpqueue *tslpq)
{
	struct tslpentry *entry, *nentry;
	struct proc *p;

	TAILQ_FOREACH_SAFE(entry, tslpq, tslp_link, nentry) {
		p = entry->tslp_p;
		entry->tslp_p = NULL;
		wakeup_proc(p);
	}
}

int
sys___thrwakeup(struct proc *p, void *v, register_t *retval)
{
	struct sys___thrwakeup_args /* {
		syscallarg(const volatile void *) ident;
		syscallarg(int) n;
	} */ *uap = v;
	struct tslpentry *entry, *nentry;
	struct tslp_bucket *tsb;
	long ident = (long)SCARG(uap, ident);
	int n = SCARG(uap, n);
	int found = 0;
	struct tslpqueue wq = TAILQ_HEAD_INITIALIZER(wq);

	if (ident == 0) {
		*retval = EINVAL;
		return (0);
	}

	if (ident == -1) {
		/*
		 * Wake up all waiters with ident -1. This is needed
		 * because ident -1 can be shared by multiple userspace
		 * lock state machines concurrently. The implementation
		 * has no way to direct the wakeup to a particular
		 * state machine.
		 */
		mtx_enter(&tsb_shared.tsb_lock);
		tslp_wakeups(&tsb_shared.tsb_list);
		TAILQ_INIT(&tsb_shared.tsb_list);
		mtx_leave(&tsb_shared.tsb_lock);

		*retval = 0;
		return (0);
	}

	tsb = thrsleep_bucket(ident);

	mtx_enter(&tsb->tsb_lock);
	TAILQ_FOREACH_SAFE(entry, &tsb->tsb_list, tslp_link, nentry) {
		if (entry->tslp_ident == ident && entry->tslp_ps == p->p_p) {
			TAILQ_REMOVE(&tsb->tsb_list, entry, tslp_link);
			TAILQ_INSERT_TAIL(&wq, entry, tslp_link);

			if (++found == n)
				break;
		}
	}

	if (found)
		tslp_wakeups(&wq);
	mtx_leave(&tsb->tsb_lock);

	*retval = found ? 0 : ESRCH;
	return (0);
}

void
refcnt_init(struct refcnt *r)
{
	refcnt_init_trace(r, 0);
}

void
refcnt_init_trace(struct refcnt *r, int idx)
{
	r->r_traceidx = idx;
	atomic_store_int(&r->r_refs, 1);
	TRACEINDEX(refcnt, r->r_traceidx, r, 0, +1);
}

void
refcnt_take(struct refcnt *r)
{
	u_int refs;

	refs = atomic_inc_int_nv(&r->r_refs);
	KASSERT(refs > 1);
	TRACEINDEX(refcnt, r->r_traceidx, r, refs - 1, +1);
	(void)refs;
}

int
refcnt_rele(struct refcnt *r)
{
	u_int refs;

	membar_exit_before_atomic();
	refs = atomic_dec_int_nv(&r->r_refs);
	KASSERT(refs != ~0);
	TRACEINDEX(refcnt, r->r_traceidx, r, refs + 1, -1);
	if (refs == 0) {
		membar_enter_after_atomic();
		return (1);
	}
	return (0);
}

void
refcnt_rele_wake(struct refcnt *r)
{
	if (refcnt_rele(r))
		wakeup_one(r);
}

void
refcnt_finalize(struct refcnt *r, const char *wmesg)
{
	u_int refs;

	membar_exit_before_atomic();
	refs = atomic_dec_int_nv(&r->r_refs);
	KASSERT(refs != ~0);
	TRACEINDEX(refcnt, r->r_traceidx, r, refs + 1, -1);
	while (refs) {
		sleep_setup(r, PWAIT, wmesg);
		refs = atomic_load_int(&r->r_refs);
		sleep_finish(INFSLP, refs);
	}
	TRACEINDEX(refcnt, r->r_traceidx, r, refs, 0);
	/* Order subsequent loads and stores after refs == 0 load. */
	membar_sync();
}

int
refcnt_shared(struct refcnt *r)
{
	u_int refs;

	refs = atomic_load_int(&r->r_refs);
	TRACEINDEX(refcnt, r->r_traceidx, r, refs, 0);
	return (refs > 1);
}

unsigned int
refcnt_read(struct refcnt *r)
{
	u_int refs;

	refs = atomic_load_int(&r->r_refs);
	TRACEINDEX(refcnt, r->r_traceidx, r, refs, 0);
	return (refs);
}

void
cond_init(struct cond *c)
{
	atomic_store_int(&c->c_wait, 1);
}

void
cond_signal(struct cond *c)
{
	atomic_store_int(&c->c_wait, 0);

	wakeup_one(c);
}

void
cond_wait(struct cond *c, const char *wmesg)
{
	unsigned int wait;

	wait = atomic_load_int(&c->c_wait);
	while (wait) {
		sleep_setup(c, PWAIT, wmesg);
		wait = atomic_load_int(&c->c_wait);
		sleep_finish(INFSLP, wait);
	}
}<|MERGE_RESOLUTION|>--- conflicted
+++ resolved
@@ -621,30 +621,18 @@
 int
 wakeup_n(const volatile void *ident, int n)
 {
-<<<<<<< HEAD
-	struct slpque *qp, wakeq;
-	struct proc *p;
-	struct proc *pnext;
-	struct mutex *mtx;
-=======
 	struct slpque wakeq = TAILQ_HEAD_INITIALIZER(wakeq);
 	struct slpque *qp;
 	struct proc *p, *np;
+	struct mutex *mtx;
 	int c = 0;
->>>>>>> c0721baf
 
 	qp = &slpque[LOOKUP(ident)];
 
-<<<<<<< HEAD
 	mtx = sleep_lock_byident(ident);
 	KASSERT(mtx != NULL);
 	qp = &slpque[LOOKUP(ident)];
-	for (p = TAILQ_FIRST(qp); p != NULL && n != 0; p = pnext) {
-		pnext = TAILQ_NEXT(p, p_runq);
-=======
-	SCHED_LOCK();
 	TAILQ_FOREACH_SAFE(p, qp, p_runq, np) {
->>>>>>> c0721baf
 #ifdef DIAGNOSTIC
 		if (p->p_stat != SSLEEP && p->p_stat != SSTOP)
 			panic("thread %d p_stat is %d", p->p_tid, p->p_stat);
@@ -669,13 +657,9 @@
 		if (p->p_stat == SSLEEP)
 			setrunnable(p);
 	}
-<<<<<<< HEAD
 	sleep_lock_leave(mtx);
-=======
-	SCHED_UNLOCK();
 
 	return (c);
->>>>>>> c0721baf
 }
 
 /*
