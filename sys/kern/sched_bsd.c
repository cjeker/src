/*	$OpenBSD: sched_bsd.c,v 1.103 2025/06/16 09:55:47 claudio Exp $	*/
/*	$NetBSD: kern_synch.c,v 1.37 1996/04/22 01:38:37 christos Exp $	*/

/*-
 * Copyright (c) 1982, 1986, 1990, 1991, 1993
 *	The Regents of the University of California.  All rights reserved.
 * (c) UNIX System Laboratories, Inc.
 * All or some portions of this file are derived from material licensed
 * to the University of California by American Telephone and Telegraph
 * Co. or Unix System Laboratories, Inc. and are reproduced herein with
 * the permission of UNIX System Laboratories, Inc.
 *
 * Redistribution and use in source and binary forms, with or without
 * modification, are permitted provided that the following conditions
 * are met:
 * 1. Redistributions of source code must retain the above copyright
 *    notice, this list of conditions and the following disclaimer.
 * 2. Redistributions in binary form must reproduce the above copyright
 *    notice, this list of conditions and the following disclaimer in the
 *    documentation and/or other materials provided with the distribution.
 * 3. Neither the name of the University nor the names of its contributors
 *    may be used to endorse or promote products derived from this software
 *    without specific prior written permission.
 *
 * THIS SOFTWARE IS PROVIDED BY THE REGENTS AND CONTRIBUTORS ``AS IS'' AND
 * ANY EXPRESS OR IMPLIED WARRANTIES, INCLUDING, BUT NOT LIMITED TO, THE
 * IMPLIED WARRANTIES OF MERCHANTABILITY AND FITNESS FOR A PARTICULAR PURPOSE
 * ARE DISCLAIMED.  IN NO EVENT SHALL THE REGENTS OR CONTRIBUTORS BE LIABLE
 * FOR ANY DIRECT, INDIRECT, INCIDENTAL, SPECIAL, EXEMPLARY, OR CONSEQUENTIAL
 * DAMAGES (INCLUDING, BUT NOT LIMITED TO, PROCUREMENT OF SUBSTITUTE GOODS
 * OR SERVICES; LOSS OF USE, DATA, OR PROFITS; OR BUSINESS INTERRUPTION)
 * HOWEVER CAUSED AND ON ANY THEORY OF LIABILITY, WHETHER IN CONTRACT, STRICT
 * LIABILITY, OR TORT (INCLUDING NEGLIGENCE OR OTHERWISE) ARISING IN ANY WAY
 * OUT OF THE USE OF THIS SOFTWARE, EVEN IF ADVISED OF THE POSSIBILITY OF
 * SUCH DAMAGE.
 *
 *	@(#)kern_synch.c	8.6 (Berkeley) 1/21/94
 */

#include <sys/param.h>
#include <sys/systm.h>
#include <sys/clockintr.h>
#include <sys/proc.h>
#include <sys/kernel.h>
#include <sys/malloc.h>
#include <sys/resourcevar.h>
#include <uvm/uvm_extern.h>
#include <sys/sched.h>
#include <sys/timeout.h>
#include <sys/smr.h>
#include <sys/tracepoint.h>

#ifdef KTRACE
#include <sys/ktrace.h>
#endif

uint64_t roundrobin_period;	/* [I] roundrobin period (ns) */
int	lbolt;			/* once a second sleep address */

void			update_loadavg(void *);
void			schedcpu(void *);
uint32_t		decay_aftersleep(uint32_t, uint32_t);

extern struct cpuset sched_idle_cpus;
extern struct cpuset sched_all_cpus;

/*
 * constants for averages over 1, 5, and 15 minutes when sampling at
 * 5 second intervals.
 */
static const fixpt_t cexp[3] = {
	0.9200444146293232 * FSCALE,	/* exp(-1/12) */
	0.9834714538216174 * FSCALE,	/* exp(-1/60) */
	0.9944598480048967 * FSCALE,	/* exp(-1/180) */
};

struct loadavg averunnable;

/*
 * Force switch among equal priority processes every 100ms.
 */
void
roundrobin(struct clockrequest *cr, void *cf, void *arg)
{
	uint64_t count;
	struct cpu_info *ci = curcpu();
	struct schedstate_percpu *spc = &ci->ci_schedstate;

	count = clockrequest_advance(cr, roundrobin_period);

	if (ci->ci_curproc != NULL) {
		if (spc->spc_schedflags & SPCF_SEENRR || count >= 2) {
			/*
			 * The process has already been through a roundrobin
			 * without switching and may be hogging the CPU.
			 * Indicate that the process should yield.
			 */
			atomic_setbits_int(&spc->spc_schedflags,
			    SPCF_SEENRR | SPCF_SHOULDYIELD);
		} else {
			atomic_setbits_int(&spc->spc_schedflags,
			    SPCF_SEENRR);
		}
	}

	if (spc->spc_nrun || spc->spc_schedflags & SPCF_SHOULDYIELD)
		need_resched(ci);
}



/*
 * update_loadav: compute a tenex style load average of a quantity on
 * 1, 5, and 15 minute intervals.
 */
void
update_loadavg(void *unused)
{
	static struct timeout to = TIMEOUT_INITIALIZER(update_loadavg, NULL);
	CPU_INFO_ITERATOR cii;
	struct cpu_info *ci;
	struct cpuset set;
	u_int i, nrun;

	cpuset_complement(&set, &sched_idle_cpus, &sched_all_cpus);
	nrun = cpuset_cardinality(&set);
	CPU_INFO_FOREACH(cii, ci) {
		nrun += ci->ci_schedstate.spc_nrun;
	}

	for (i = 0; i < 3; i++) {
		averunnable.ldavg[i] = (cexp[i] * averunnable.ldavg[i] +
		    nrun * FSCALE * (FSCALE - cexp[i])) >> FSHIFT;
	}

	timeout_add_sec(&to, 5);
}

/*
 * Constants for digital decay and forget:
 *	90% of (p_estcpu) usage in 5 * loadav time
 *	95% of (p_pctcpu) usage in 60 seconds (load insensitive)
 *          Note that, as ps(1) mentions, this can let percentages
 *          total over 100% (I've seen 137.9% for 3 processes).
 *
 * Note that hardclock updates p_estcpu and p_cpticks independently.
 *
 * We wish to decay away 90% of p_estcpu in (5 * loadavg) seconds.
 * That is, the system wants to compute a value of decay such
 * that the following for loop:
 * 	for (i = 0; i < (5 * loadavg); i++)
 * 		p_estcpu *= decay;
 * will compute
 * 	p_estcpu *= 0.1;
 * for all values of loadavg:
 *
 * Mathematically this loop can be expressed by saying:
 * 	decay ** (5 * loadavg) ~= .1
 *
 * The system computes decay as:
 * 	decay = (2 * loadavg) / (2 * loadavg + 1)
 *
 * We wish to prove that the system's computation of decay
 * will always fulfill the equation:
 * 	decay ** (5 * loadavg) ~= .1
 *
 * If we compute b as:
 * 	b = 2 * loadavg
 * then
 * 	decay = b / (b + 1)
 *
 * We now need to prove two things:
 *	1) Given factor ** (5 * loadavg) ~= .1, prove factor == b/(b+1)
 *	2) Given b/(b+1) ** power ~= .1, prove power == (5 * loadavg)
 *
 * Facts:
 *         For x close to zero, exp(x) =~ 1 + x, since
 *              exp(x) = 0! + x**1/1! + x**2/2! + ... .
 *              therefore exp(-1/b) =~ 1 - (1/b) = (b-1)/b.
 *         For x close to zero, ln(1+x) =~ x, since
 *              ln(1+x) = x - x**2/2 + x**3/3 - ...     -1 < x < 1
 *              therefore ln(b/(b+1)) = ln(1 - 1/(b+1)) =~ -1/(b+1).
 *         ln(.1) =~ -2.30
 *
 * Proof of (1):
 *    Solve (factor)**(power) =~ .1 given power (5*loadav):
 *	solving for factor,
 *      ln(factor) =~ (-2.30/5*loadav), or
 *      factor =~ exp(-1/((5/2.30)*loadav)) =~ exp(-1/(2*loadav)) =
 *          exp(-1/b) =~ (b-1)/b =~ b/(b+1).                    QED
 *
 * Proof of (2):
 *    Solve (factor)**(power) =~ .1 given factor == (b/(b+1)):
 *	solving for power,
 *      power*ln(b/(b+1)) =~ -2.30, or
 *      power =~ 2.3 * (b + 1) = 4.6*loadav + 2.3 =~ 5*loadav.  QED
 *
 * Actual power values for the implemented algorithm are as follows:
 *      loadav: 1       2       3       4
 *      power:  5.68    10.32   14.94   19.55
 */

/* calculations for digital decay to forget 90% of usage in 5*loadav sec */
#define	loadfactor(loadav)	(2 * (loadav))

static inline uint32_t
decay_cpu(fixpt_t loadfac, uint32_t estcpu)
{
	return (loadfac * estcpu) / (loadfac + FSCALE);
}

/* decay 95% of `p_pctcpu' in 60 seconds; see CCPU_SHIFT before changing */
fixpt_t	ccpu = 0.95122942450071400909 * FSCALE;		/* exp(-1/20) */

/*
 * If `ccpu' is not equal to `exp(-1/20)' and you still want to use the
 * faster/more-accurate formula, you'll have to estimate CCPU_SHIFT below
 * and possibly adjust FSHIFT in "param.h" so that (FSHIFT >= CCPU_SHIFT).
 *
 * To estimate CCPU_SHIFT for exp(-1/20), the following formula was used:
 *	1 - exp(-1/20) ~= 0.0487 ~= 0.0488 == 1 (fixed pt, *11* bits).
 *
 * If you don't want to bother with the faster/more-accurate formula, you
 * can set CCPU_SHIFT to (FSHIFT + 1) which will use a slower/less-accurate
 * (more general) method of calculating the %age of CPU used by a process.
 */
#define	CCPU_SHIFT	11

/*
 * Recompute process priorities, every second.
 */
void
schedcpu(void *unused)
{
	static struct timeout to = TIMEOUT_INITIALIZER(schedcpu, NULL);
	fixpt_t loadfac = loadfactor(averunnable.ldavg[0]), pctcpu;
	CPU_INFO_ITERATOR cii;
	struct cpu_info *ci;
	struct proc *p, *np;
	uint32_t newcpu, cpticks;
	int queue;

	LIST_FOREACH(p, &allproc, p_list) {
		/*
		 * Idle threads are never placed on the runqueue,
		 * therefore computing their priority is pointless.
		 */
		if (p->p_cpu != NULL &&
		    p->p_cpu->ci_schedstate.spc_idleproc == p)
			continue;

		pctcpu = (p->p_pctcpu * ccpu) >> FSHIFT;

		if (p->p_stat == SSLEEP || p->p_stat == SSTOP) {
			p->p_pctcpu = pctcpu;
			continue;
		}

		/*
		 * p_pctcpu is only for diagnostic tools such as ps.
		 */
		cpticks = atomic_load_int(&p->p_cpticks);
#if	(FSHIFT >= CCPU_SHIFT)
		pctcpu += (stathz == 100) ?
		    ((fixpt_t)cpticks) << (FSHIFT - CCPU_SHIFT) :
		    100 * (((fixpt_t)cpticks) << (FSHIFT - CCPU_SHIFT)) /
		    stathz;
#else
		pctcpu += ((FSCALE - ccpu) *
		    (cpticks * FSCALE / stathz)) >> FSHIFT;
#endif
		p->p_pctcpu = pctcpu;
		atomic_store_int(&p->p_cpticks, 0);

		newcpu = decay_cpu(loadfac, p->p_estcpu);
		setpriority(p, newcpu, p->p_p->ps_nice);
	}

	CPU_INFO_FOREACH(cii, ci) {
		struct schedstate_percpu *spc = &ci->ci_schedstate;

		sched_cpu_lock(ci);
		for (queue = 0; queue < SCHED_NQS; queue++) {
#if 0
			TAILQ_FOREACH_SAFE(p, &spc->spc_qs[queue], p_runq, np) {
				if ((p->p_runpri / SCHED_PPQ) !=
				    (p->p_usrpri / SCHED_PPQ)) {
#else
			/* XXX for testing */
			TAILQ_FOREACH_REVERSE_SAFE(p, &spc->spc_qs[queue],
			    prochead, p_runq, np) {
				if (1) {
#endif
					remrunqueue(p);
					setrunqueue(p->p_cpu, p, p->p_usrpri);
				}
			}
		}
		sched_cpu_unlock(ci);
	}
	wakeup(&lbolt);
	timeout_add_sec(&to, 1);
}

/*
 * Recalculate the priority of a process after it has slept for a while.
 * For all load averages >= 1 and max p_estcpu of 255, sleeping for at
 * least six times the loadfactor will decay p_estcpu to zero.
 */
uint32_t
decay_aftersleep(uint32_t estcpu, uint32_t slptime)
{
	fixpt_t loadfac = loadfactor(averunnable.ldavg[0]);
	uint32_t newcpu;

	if (slptime > 5 * loadfac)
		newcpu = 0;
	else {
		for (newcpu = estcpu; newcpu && slptime; slptime--)
			newcpu = decay_cpu(loadfac, newcpu);
	}

	return (newcpu);
}

/*
 * General yield call.  Puts the current process back on its run queue and
 * performs a voluntary context switch.
 */
void
yield(void)
{
	struct proc *p = curproc, *next;
	struct mutex *mtx;

	mtx = sched_cpu_lock(curcpu());
	setrunqueue(p->p_cpu, p, p->p_usrpri);
	p->p_ru.ru_nvcsw++;
	next = sched_chooseproc();
	mi_switch(next, mtx);
}

/*
 * General preemption call.  Puts the current process back on its run queue
 * and performs an involuntary context switch.  If a process is supplied,
 * we switch to that process.  Otherwise, we use the normal process selection
 * criteria.
 */
void
preempt(void)
{
	struct proc *p = curproc, *next;
	struct mutex *mtx;

	mtx = sched_cpu_lock(curcpu());
	setrunqueue(p->p_cpu, p, p->p_usrpri);
	p->p_ru.ru_nivcsw++;
	next = sched_chooseproc();
	mi_switch(next, mtx);
}

void
mi_switch(struct proc *nextproc, struct mutex *mtx)
{
	struct schedstate_percpu *spc = &curcpu()->ci_schedstate;
	struct proc *p = curproc;
	int oldipl;
#ifdef MULTIPROCESSOR
	int hold_count;
#endif

	LLTRACE(lltrace_sched_enter);

	KASSERT(p->p_stat != SONPROC);

	MUTEX_ASSERT_LOCKED(mtx);
	spc->spc_mtx = mtx;

#ifdef MULTIPROCESSOR
	/*
	 * Release the kernel_lock, as we are about to yield the CPU.
	 */
	if (_kernel_lock_held())
		hold_count = __mp_release_all(&kernel_lock);
	else
		hold_count = 0;
#endif

	/* Update thread runtime */
	tuagg_add_runtime();

	/* Stop any optional clock interrupts. */
	if (ISSET(spc->spc_schedflags, SPCF_ITIMER)) {
		atomic_clearbits_int(&spc->spc_schedflags, SPCF_ITIMER);
		clockintr_cancel(&spc->spc_itimer);
	}
	if (ISSET(spc->spc_schedflags, SPCF_PROFCLOCK)) {
		atomic_clearbits_int(&spc->spc_schedflags, SPCF_PROFCLOCK);
		clockintr_cancel(&spc->spc_profclock);
	}

	/*
	 * Process is about to yield the CPU; clear the appropriate
	 * scheduling flags.
	 */
	atomic_clearbits_int(&spc->spc_schedflags, SPCF_SWITCHCLEAR);

	/* preserve old IPL level so we can switch back to that */
	oldipl = MUTEX_OLDIPL(spc->spc_mtx);

	spc->spc_prevproc = p;
	if (p != nextproc) {
		uvmexp.swtch++;
		TRACEPOINT(sched, off__cpu, nextproc->p_tid + THREAD_PID_OFFSET,
		    nextproc->p_p->ps_pid);
<<<<<<< HEAD
		KASSERT(nextproc->p_stat == SRUN);
=======
		LLTRACE(lltrace_switch, p, nextproc);
>>>>>>> c0721baf
		cpu_switchto(p, nextproc);
		TRACEPOINT(sched, on__cpu, NULL);

		//LLTRACE(lltrace_pidname, p);
	} else {
		TRACEPOINT(sched, remain__cpu, NULL);
		p->p_stat = SONPROC;
	}

	clear_resched(curcpu());

<<<<<<< HEAD
=======
	LLTRACE(lltrace_sched_leave);

	SCHED_ASSERT_LOCKED();

	/* Restore proc's IPL. */
	MUTEX_OLDIPL(&sched_lock) = oldipl;
	SCHED_UNLOCK();

	SCHED_ASSERT_UNLOCKED();

	assertwaitok();
	smr_idle();
>>>>>>> c0721baf

	/*
	 * We're running again; record our new start time.  We might
	 * be running on a new CPU now, so refetch the schedstate_percpu
	 * pointer.
	 */
	KASSERT(p->p_cpu == curcpu());
	spc = &p->p_cpu->ci_schedstate;

	/* Restore proc's IPL. */
	MUTEX_OLDIPL(spc->spc_mtx) = oldipl;
	mtx_leave(spc->spc_mtx);
	spc->spc_mtx = NULL;

	assertwaitok();
	smr_idle();

	/* Start any optional clock interrupts needed by the thread. */
	if (ISSET(p->p_p->ps_flags, PS_ITIMER)) {
		atomic_setbits_int(&spc->spc_schedflags, SPCF_ITIMER);
		clockintr_advance(&spc->spc_itimer, hardclock_period);
	}
	if (ISSET(p->p_p->ps_flags, PS_PROFIL)) {
		atomic_setbits_int(&spc->spc_schedflags, SPCF_PROFCLOCK);
		clockintr_advance(&spc->spc_profclock, profclock_period);
	}

	nanouptime(&spc->spc_runtime);

#ifdef MULTIPROCESSOR
	/*
	 * Reacquire the kernel_lock now.  We do this after we've
	 * released the scheduler lock to avoid deadlock, and before
	 * we reacquire the interlock and the scheduler lock.
	 */
	if (hold_count)
		__mp_acquire_count(&kernel_lock, hold_count);
#endif
}

/*
 * Change process state to be runnable,
 * placing it on the run queue.
 */
void
setrunnable(struct proc *p)
{
	struct process *pr = p->p_p;
	struct cpu_info *ci, *pci;
	struct mutex *mtx;
	u_char prio;
	uint64_t slptime;
	uint32_t newcpu;

	switch (p->p_stat) {
	case 0:
	case SRUN:
	case SONPROC:
	case SDEAD:
	case SIDL:
	default:
		panic("setrunnable");
	case SSTOP:
		MUTEX_ASSERT_LOCKED(&pr->ps_mtx);

		TRACEPOINT(sched, unstop, p->p_tid + THREAD_PID_OFFSET,
		    p->p_p->ps_pid, CPU_INFO_UNIT(p->p_cpu));

		/* If not yet stopped or asleep, unstop but don't add to runq */
		if (ISSET(p->p_flag, P_INSCHED)) {
			if ((mtx = sleep_lock_enter(p)) == NULL)
				p->p_stat = SONPROC;
			else
				p->p_stat = SSLEEP;
			sleep_lock_leave(mtx);
			return;
		}
		break;
	case SSLEEP:
		prio = p->p_slppri;
		TRACEPOINT(sched, wakeup, p->p_tid + THREAD_PID_OFFSET,
		    p->p_p->ps_pid, CPU_INFO_UNIT(p->p_cpu));
		/* if not yet asleep, don't add to runqueue */
		if (ISSET(p->p_flag, P_INSCHED))
			return;
		break;
	}

	slptime = (nsecuptime() - p->p_lastsw) / 1000000000ULL;
	newcpu = decay_aftersleep(p->p_estcpu, slptime);
	setpriority(p, newcpu, pr->ps_nice);
	if (p->p_stat == SSTOP)
		prio = p->p_usrpri;

	ci = sched_choosecpu(p);
	pci = p->p_cpu;
	sched_cpu_lock_both(ci, pci);
	setrunqueue(ci, p, prio);
	sched_cpu_unlock_both(ci, pci);
}

/*
 * Compute the priority of a process.
 */
void
setpriority(struct proc *p, uint32_t newcpu, uint8_t nice)
{
	unsigned int newprio;

	newprio = min((PUSER + newcpu + NICE_WEIGHT * (nice - NZERO)), MAXPRI);

	p->p_estcpu = newcpu;
	p->p_usrpri = newprio;
}

/*
 * We adjust the priority of the current process.  The priority of a process
 * gets worse as it accumulates CPU time.  The cpu usage estimator (p_estcpu)
 * is increased here.  The formula for computing priorities (in kern_synch.c)
 * will compute a different value each time p_estcpu increases. This can
 * cause a switch, but unless the priority crosses a PPQ boundary the actual
 * queue will not change.  The cpu usage estimator ramps up quite quickly
 * when the process is running (linearly), and decays away exponentially, at
 * a rate which is proportionally slower when the system is busy.  The basic
 * principle is that the system will 90% forget that the process used a lot
 * of CPU time in 5 * loadav seconds.  This causes the system to favor
 * processes which haven't run much recently, and to round-robin among other
 * processes.
 */
void
schedclock(struct proc *p)
{
	struct cpu_info *ci = curcpu();
	struct schedstate_percpu *spc = &ci->ci_schedstate;
	uint32_t newcpu;

	if (p == spc->spc_idleproc || spc->spc_spinning)
		return;

	newcpu = p->p_estcpu;
	newcpu = ESTCPULIM(newcpu + 1);
	setpriority(p, newcpu, p->p_p->ps_nice);
}

void (*cpu_setperf)(int);

#define PERFPOL_MANUAL 0
#define PERFPOL_AUTO 1
#define PERFPOL_HIGH 2
int perflevel = 100;
int perfpolicy_on_ac = PERFPOL_HIGH;
int perfpolicy_on_battery = PERFPOL_AUTO;

#ifndef SMALL_KERNEL
/*
 * The code below handles CPU throttling.
 */
#include <sys/sysctl.h>

void setperf_auto(void *);
struct timeout setperf_to = TIMEOUT_INITIALIZER(setperf_auto, NULL);
extern int hw_power;

static inline int
perfpolicy_dynamic(void)
{
	return (perfpolicy_on_ac == PERFPOL_AUTO ||
	    perfpolicy_on_battery == PERFPOL_AUTO);
}

static inline int
current_perfpolicy(void)
{
	return (hw_power) ? perfpolicy_on_ac : perfpolicy_on_battery;
}

void
setperf_auto(void *v)
{
	static uint64_t *idleticks, *totalticks;
	static int downbeats;
	int i, j = 0;
	int speedup = 0;
	CPU_INFO_ITERATOR cii;
	struct cpu_info *ci;
	uint64_t idle, total, allidle = 0, alltotal = 0;
	unsigned int gen;

	if (!perfpolicy_dynamic())
		return;

	if (cpu_setperf == NULL)
		return;

	if (current_perfpolicy() == PERFPOL_HIGH) {
		speedup = 1;
		goto faster;
	}

	if (!idleticks)
		if (!(idleticks = mallocarray(ncpusfound, sizeof(*idleticks),
		    M_DEVBUF, M_NOWAIT | M_ZERO)))
			return;
	if (!totalticks)
		if (!(totalticks = mallocarray(ncpusfound, sizeof(*totalticks),
		    M_DEVBUF, M_NOWAIT | M_ZERO))) {
			free(idleticks, M_DEVBUF,
			    sizeof(*idleticks) * ncpusfound);
			return;
		}
	CPU_INFO_FOREACH(cii, ci) {
		struct schedstate_percpu *spc;

		if (!cpu_is_online(ci))
			continue;

		spc = &ci->ci_schedstate;
		pc_cons_enter(&spc->spc_cp_time_lock, &gen);
		do {
			total = 0;
			for (i = 0; i < CPUSTATES; i++) {
				total += spc->spc_cp_time[i];
			}
			idle = spc->spc_cp_time[CP_IDLE];
		} while (pc_cons_leave(&spc->spc_cp_time_lock, &gen) != 0);

		total -= totalticks[j];
		idle -= idleticks[j];
		if (idle < total / 3)
			speedup = 1;
		alltotal += total;
		allidle += idle;
		idleticks[j] += idle;
		totalticks[j] += total;
		j++;
	}
	if (allidle < alltotal / 2)
		speedup = 1;
	if (speedup && downbeats < 5)
		downbeats++;

	if (speedup && perflevel != 100) {
faster:
		perflevel = 100;
		cpu_setperf(perflevel);
	} else if (!speedup && perflevel != 0 && --downbeats <= 0) {
		perflevel = 0;
		cpu_setperf(perflevel);
	}

	timeout_add_msec(&setperf_to, 100);
}

int
sysctl_hwsetperf(void *oldp, size_t *oldlenp, void *newp, size_t newlen)
{
	int err;

	if (!cpu_setperf)
		return EOPNOTSUPP;

	if (perfpolicy_on_ac != PERFPOL_MANUAL)
		return sysctl_rdint(oldp, oldlenp, newp, perflevel);

	err = sysctl_int_bounded(oldp, oldlenp, newp, newlen,
	    &perflevel, 0, 100);
	if (err)
		return err;

	if (newp != NULL)
		cpu_setperf(perflevel);

	return 0;
}

int
sysctl_hwperfpolicy(void *oldp, size_t *oldlenp, void *newp, size_t newlen)
{
	char policy[32];
	char *policy_on_battery;
	int err, perfpolicy;

	if (!cpu_setperf)
		return EOPNOTSUPP;

	switch (current_perfpolicy()) {
	case PERFPOL_MANUAL:
		strlcpy(policy, "manual", sizeof(policy));
		break;
	case PERFPOL_AUTO:
		strlcpy(policy, "auto", sizeof(policy));
		break;
	case PERFPOL_HIGH:
		strlcpy(policy, "high", sizeof(policy));
		break;
	default:
		strlcpy(policy, "unknown", sizeof(policy));
		break;
	}

	if (newp == NULL)
		return sysctl_rdstring(oldp, oldlenp, newp, policy);

	err = sysctl_string(oldp, oldlenp, newp, newlen, policy, sizeof(policy));
	if (err)
		return err;

	policy_on_battery = strchr(policy, ',');
	if (policy_on_battery != NULL) {
		*policy_on_battery = '\0';
		policy_on_battery++;
	}

	if (strcmp(policy, "manual") == 0)
		perfpolicy = PERFPOL_MANUAL;
	else if (strcmp(policy, "auto") == 0)
		perfpolicy = PERFPOL_AUTO;
	else if (strcmp(policy, "high") == 0)
		perfpolicy = PERFPOL_HIGH;
	else
		return EINVAL;

	if (policy_on_battery == NULL)
		perfpolicy_on_battery = perfpolicy_on_ac = perfpolicy;
	else {
		if (strcmp(policy_on_battery, "manual") == 0 ||
		    perfpolicy == PERFPOL_MANUAL) {
			/* Not handled */
			return EINVAL;
		}
		if (strcmp(policy_on_battery, "auto") == 0)
			perfpolicy_on_battery = PERFPOL_AUTO;
		else if (strcmp(policy_on_battery, "high") == 0)
			perfpolicy_on_battery = PERFPOL_HIGH;
		else
			return EINVAL;
		perfpolicy_on_ac = perfpolicy;
	}

	if (current_perfpolicy() == PERFPOL_HIGH) {
		perflevel = 100;
		cpu_setperf(perflevel);
	}

	if (perfpolicy_dynamic())
		timeout_add_msec(&setperf_to, 200);

	return 0;
}
#endif

/*
 * Start the scheduler's periodic timeouts.
 */
void
scheduler_start(void)
{
	schedcpu(NULL);
	update_loadavg(NULL);

#ifndef SMALL_KERNEL
	if (perfpolicy_dynamic())
		timeout_add_msec(&setperf_to, 200);
#endif
}
<|MERGE_RESOLUTION|>--- conflicted
+++ resolved
@@ -413,11 +413,8 @@
 		uvmexp.swtch++;
 		TRACEPOINT(sched, off__cpu, nextproc->p_tid + THREAD_PID_OFFSET,
 		    nextproc->p_p->ps_pid);
-<<<<<<< HEAD
 		KASSERT(nextproc->p_stat == SRUN);
-=======
 		LLTRACE(lltrace_switch, p, nextproc);
->>>>>>> c0721baf
 		cpu_switchto(p, nextproc);
 		TRACEPOINT(sched, on__cpu, NULL);
 
@@ -429,21 +426,7 @@
 
 	clear_resched(curcpu());
 
-<<<<<<< HEAD
-=======
 	LLTRACE(lltrace_sched_leave);
-
-	SCHED_ASSERT_LOCKED();
-
-	/* Restore proc's IPL. */
-	MUTEX_OLDIPL(&sched_lock) = oldipl;
-	SCHED_UNLOCK();
-
-	SCHED_ASSERT_UNLOCKED();
-
-	assertwaitok();
-	smr_idle();
->>>>>>> c0721baf
 
 	/*
 	 * We're running again; record our new start time.  We might
